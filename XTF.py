--- conflicted
+++ resolved
@@ -23,11 +23,8 @@
     get_target_description,
 )
 from core.engine import XTFSyncEngine
-<<<<<<< HEAD
 from core.reader import DataFileReader
-=======
 from utils.excel_reader import smart_read_excel, print_engine_info
->>>>>>> a8fa521c
 
 
 def setup_logger():
@@ -123,7 +120,6 @@
 
         # 使用统一的文件读取器
         print(f"\n📖 读取文件: {file_path}")
-<<<<<<< HEAD
         print(f"   文件格式: {file_path.suffix.upper()}")
 
         # 如果是CSV文件，显示测试阶段警告
@@ -142,10 +138,6 @@
             print(f"\n❌ 文件读取异常: {e}")
             logger.error("文件读取异常", exc_info=True)
             return
-=======
-        df = smart_read_excel(file_path)
-        print(f"✅ 文件读取成功，共 {len(df)} 行，{len(df.columns)} 列")
->>>>>>> a8fa521c
         
         # 执行同步
         print(f"\n🚀 开始执行 {config.sync_mode.value} 同步...")
